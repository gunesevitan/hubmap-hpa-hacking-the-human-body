task: semantic_segmentation

dataset_parameters:
  input_directory: train_images
  target_directory: rle
  mask_format: rle

model_parameters:
  model_class: Unet
  model_args:
    encoder_name: efficientnet-b0
    encoder_depth: 5
    encoder_weights: imagenet
    decoder_use_batchnorm: True
    decoder_channels: [256, 128, 64, 32, 16]
    decoder_attention_type: null
    in_channels: 3
    classes: 1
    activation: null
    aux_params: null
  model_checkpoint_path: null

training_parameters:
  folds: [fold1]#, fold2, fold3, fold4, fold5]
  loss_function: WeightedSegmentationLoss
  loss_args:
    distribution_based_loss_function: SoftBCEWithLogitsLoss
    distribution_based_loss_function_args: {}
    distribution_based_loss_function_weight: 0.5
    region_based_loss_function: TverskyLoss
    region_based_loss_function_args:
      mode: binary
      log_loss: False
      from_logits: True
      smooth: 0.0
      alpha: 0.5
      beta: 0.5
      gamma: 1.0
    region_based_loss_function_weight: 0.5
  optimizer: Adam
  optimizer_args:
    lr: 0.001
    betas: [0.9, 0.999]
    weight_decay: 0.0
  lr_scheduler: StepLR
  lr_scheduler_args:
    step_size: 200
    gamma: 0.5
    last_epoch: -1
  epochs: 250
  early_stopping_patience: 10
  training_batch_size: 8
  test_batch_size: 16
  num_workers: 4
  random_state: 42
  deterministic_cudnn: False
  device: cuda

transform_parameters:
  resize_height: 768
  resize_width: 768
  horizontal_flip_probability: 0.5
  vertical_flip_probability: 0.5
  random_rotate_90_probability: 0.25
  normalize_mean: [0.8461123334500709, 0.8181881670128927, 0.8396328177126106]
  normalize_std: [0.15422885530869604, 0.19460989079464583, 0.16390648194643512]
  normalize_max_pixel_value: 255

inference_parameters:
<<<<<<< HEAD
  folds: [fold1, fold2, fold3, fold4, fold5]
=======
  folds: [fold1]#, fold2, fold3, fold4, fold5]
>>>>>>> e001253c
  label_threshold_range: [0.5]
  label_thresholds:
    kidney: 0.5
    prostate: 0.5
    largeintestine: 0.5
    spleen: 0.5
    lung: 0.5

persistence_parameters:
  name: unet_semantic_segmentation_raw
  visualize_epoch_predictions: True
  visualize_final_predictions: True
  evaluate_final_predictions: True
  visualize_learning_curve: True
  visualize_training_scores: True
  save_models: True<|MERGE_RESOLUTION|>--- conflicted
+++ resolved
@@ -67,11 +67,7 @@
   normalize_max_pixel_value: 255
 
 inference_parameters:
-<<<<<<< HEAD
-  folds: [fold1, fold2, fold3, fold4, fold5]
-=======
   folds: [fold1]#, fold2, fold3, fold4, fold5]
->>>>>>> e001253c
   label_threshold_range: [0.5]
   label_thresholds:
     kidney: 0.5
